# Author: David Burns
# License: BSD

import pytest

import numpy as np

import seglearn.transform as transform
from seglearn.base import TS_Data
from seglearn.feature_functions import all_features, mean
from seglearn.util import get_ts_data_parts


def test_sliding_window():
    N = 1000
    width = 10
    ts = np.random.rand(N)
    for step in 1 + np.arange(width):
        sts = transform.sliding_window(ts, width, step)
        assert sts.shape[1] == width
        Nsts = 1 + (N - width) // step
        assert Nsts == sts.shape[0]
        assert np.all(np.isin(sts, ts))

        # reconstruct the ts
        if step == 1:
            assert np.array_equal(np.concatenate((sts[:, 0], sts[-1, 1:width])), ts)

        if step == width:
            assert np.array_equal(sts.ravel(), ts)


def test_sliding_tensor():
    N = 1000
    V = 5
    width = 10
    ts = np.random.rand(N, V)
    for step in 1 + np.arange(width):
        sts = transform.sliding_tensor(ts, width, step)
        assert sts.shape[1] == width
        assert sts.shape[2] == V
        Nsts = 1 + (N - width) // step
        assert Nsts == sts.shape[0]
        for j in range(V):
            assert np.all(np.isin(sts[:, :, j], ts[:, j]))

        # todo: reconstruct tensor ts


def test_feature_rep():
    # multivariate ts
    frep = transform.FeatureRep(features=all_features())
    X = np.random.rand(100, 10, 5)
    y = np.ones(100)
    frep.fit(X, y)
    Xt = frep.transform(X)
    assert Xt.shape[0] == len(X)
    assert len(frep.f_labels) == Xt.shape[1]

    # univariate ts
    X = np.random.rand(100, 10)
    y = np.ones(100)
    frep.fit(X, y)
    Xt = frep.transform(X)
    assert Xt.shape[0] == len(X)
    assert len(frep.f_labels) == Xt.shape[1]

    # single feature
    frep = transform.FeatureRep(features={'mean': mean})
    frep.fit(X, y)
    Xt = frep.transform(X)
    assert Xt.shape[0] == len(X)
    assert len(frep.f_labels) == Xt.shape[1]
    assert Xt.shape[1] == 1

    # ts with multivariate contextual data
    frep = transform.FeatureRep(features=all_features())
    X = TS_Data(np.random.rand(100, 10, 5), np.random.rand(100, 3))
    y = np.ones(100)
    frep.fit(X, y)
    Xt = frep.transform(X)
    assert Xt.shape[0] == len(X)
    assert len(frep.f_labels) == Xt.shape[1]

    # ts with univariate contextual data
    X = TS_Data(np.random.rand(100, 10, 5), np.random.rand(100))
    y = np.ones(100)
    frep.fit(X, y)
    Xt = frep.transform(X)
    assert Xt.shape[0] == len(X)
    assert len(frep.f_labels) == Xt.shape[1]


def test_segmentx():
    width = 5
    nvars = 5
    seg = transform.SegmentX(width=width)

    # multivariate ts data without context data
    X = [np.random.rand(100, nvars), np.random.rand(100, nvars), np.random.rand(100, nvars)]
    y = np.random.rand(3)
    seg.fit(X, y)
    Xs, ys, _ = seg.transform(X, y)
    N = len(ys)
    assert Xs.shape == (N, width, nvars)

    # univariate ts data without context
    X = [np.random.rand(100), np.random.rand(100), np.random.rand(100)]
    y = np.random.rand(3)
    seg.fit(X, y)
    Xs, ys, _ = seg.transform(X, y)
    N = len(ys)
    assert Xs.shape == (N, width)

    # multivariate ts data with context data
    Xt = [np.random.rand(100, nvars), np.random.rand(200, nvars), np.random.rand(50, nvars)]
    Xc = np.random.rand(3, 4)
    y = np.random.rand(3)
    X = TS_Data(Xt, Xc)
    seg.fit(X, y)
    Xs, ys, _ = seg.transform(X, y)
    Xst, Xsc = get_ts_data_parts(Xs)
    N = len(ys)
    assert Xst.shape == (N, width, nvars)
    assert Xsc.shape == (N, 4)

    # ts data with univariate context data
    Xt = [np.random.rand(100), np.random.rand(200), np.random.rand(50)]
    Xc = np.random.rand(3)
    y = np.random.rand(3)
    X = TS_Data(Xt, Xc)
    seg.fit(X, y)
    Xs, ys, _ = seg.transform(X, y)
    Xst, Xsc = get_ts_data_parts(Xs)
    N = len(ys)
    assert Xst.shape == (N, width)
    assert Xsc.shape == (N, 1)

    # same number as context vars and time vars
    # this would cause broadcasting failure before implementation of TS_Data class
    Xt = [np.random.rand(100, nvars), np.random.rand(200, nvars), np.random.rand(50, nvars)]
    Xc = np.random.rand(3, nvars)
    y = np.random.rand(3)
    X = TS_Data(Xt, Xc)
    seg.fit(X, y)
    Xs, ys, _ = seg.transform(X, y)
    Xst, Xsc = get_ts_data_parts(Xs)
    N = len(ys)
    assert Xst.shape == (N, width, nvars)
    assert Xsc.shape == (N, 5)


def test_segmentxy():
    Nt = 100
    width = 5
    nvars = 5
    seg = transform.SegmentXY(width=width)

    # multivariate ts data without context data
    X = [np.random.rand(Nt, nvars), np.random.rand(Nt, nvars), np.random.rand(Nt, nvars)]
    y = [np.random.rand(Nt), np.random.rand(Nt), np.random.rand(Nt)]
    seg.fit(X, y)
    Xs, ys, _ = seg.transform(X, y)
    N = len(ys)
    assert Xs.shape == (N, width, nvars)

    # univariate ts data without context data
    X = [np.random.rand(Nt), np.random.rand(2 * Nt), np.random.rand(3 * Nt)]
    y = [np.random.rand(Nt), np.random.rand(2 * Nt), np.random.rand(3 * Nt)]
    seg.fit(X, y)
    Xs, ys, _ = seg.transform(X, y)
    N = len(ys)
    assert Xs.shape == (N, width)

    # multivariate ts data with context data
    Xt = [np.random.rand(Nt, nvars), np.random.rand(2 * Nt, nvars), np.random.rand(Nt, nvars)]
    Xc = np.random.rand(3, 4)
    y = [np.random.rand(Nt), np.random.rand(2 * Nt), np.random.rand(Nt)]
    X = TS_Data(Xt, Xc)
    seg.fit(X, y)
    Xs, ys, _ = seg.transform(X, y)
    Xst, Xsc = get_ts_data_parts(Xs)
    N = len(ys)
    assert Xst.shape == (N, width, nvars)
    assert Xsc.shape == (N, 4)

    # ts data with univariate context data
    Xt = [np.random.rand(Nt, nvars), np.random.rand(2 * Nt, nvars), np.random.rand(Nt, nvars)]
    Xc = np.random.rand(3)
    y = [np.random.rand(Nt), np.random.rand(2 * Nt), np.random.rand(Nt)]
    X = TS_Data(Xt, Xc)
    seg.fit(X, y)
    Xs, ys, _ = seg.transform(X, y)
    Xst, Xsc = get_ts_data_parts(Xs)
    N = len(ys)
    assert Xst.shape == (N, width, nvars)
    assert Xsc.shape == (N, 1)

    # same number as context vars and time vars
    # this would cause broadcasting failure before implementation of TS_Data class
    Xt = [np.random.rand(Nt, nvars), np.random.rand(2 * Nt, nvars), np.random.rand(Nt, nvars)]
    Xc = np.random.rand(3, nvars)
    y = [np.random.rand(Nt), np.random.rand(2 * Nt), np.random.rand(Nt)]
    X = TS_Data(Xt, Xc)
    seg.fit(X, y)
    Xs, ys, _ = seg.transform(X, y)
    Xst, Xsc = get_ts_data_parts(Xs)
    N = len(ys)
    assert Xst.shape == (N, width, nvars)
    assert Xsc.shape == (N, 5)


def test_segmentxyforecast():
    Nt = 100
    width = 5
    nvars = 5

    # lets do a forecast test
    seg = transform.SegmentXYForecast(width=width, forecast=5)
    Xt = [np.random.rand(Nt, nvars), np.random.rand(2 * Nt, nvars), np.random.rand(Nt, nvars)]
    Xc = np.random.rand(3, 4)
    y = [np.random.rand(Nt), np.random.rand(2 * Nt), np.random.rand(Nt)]
    X = TS_Data(Xt, Xc)
    seg.fit(X, y)
    Xs, ys, _ = seg.transform(X, y)
    Xst, Xsc = get_ts_data_parts(Xs)
    N = len(ys)
    assert Xst.shape == (N, width, nvars)
    assert Xsc.shape == (N, 4)

    # univariate X
    nvars = 1
    seg = transform.SegmentXYForecast(width=width, forecast=5)
    X = [np.random.rand(Nt), np.random.rand(2 * Nt), np.random.rand(Nt)]
    y = [np.random.rand(Nt), np.random.rand(2 * Nt), np.random.rand(Nt)]
    seg.fit(X, y)
    Xs, ys, _ = seg.transform(X, y)
    Xst, Xsc = get_ts_data_parts(Xs)
    N = len(ys)
    assert Xst.shape == (N, width)


def test_pad_trunc():
    Nt = 100
    width = 5
    nvars = 5
    seg = transform.PadTrunc(width=width)

    # multivariate ts data without context data
    X = [np.random.rand(Nt, nvars), np.random.rand(Nt, nvars), np.random.rand(Nt, nvars)]
    y = [np.random.rand(Nt), np.random.rand(Nt), np.random.rand(Nt)]
    seg.fit(X, y)
    Xs, ys, _ = seg.transform(X, y)
    N = len(ys)
    assert Xs.shape == (N, width, nvars)
    assert np.all([np.equal(X[i][0:width], Xs[i]) for i in range(len(X))])
    assert np.all([np.equal(y[i][0:width], ys[i]) for i in range(len(y))])

    # univariate ts data without context data
    X = [np.random.rand(Nt), np.random.rand(2 * Nt), np.random.rand(3 * Nt)]
    y = [np.random.rand(Nt), np.random.rand(2 * Nt), np.random.rand(3 * Nt)]
    seg.fit(X, y)
    Xs, ys, _ = seg.transform(X, y)
    N = len(ys)
    assert Xs.shape == (N, width)
    assert np.all([np.equal(X[i][0:width], Xs[i]) for i in range(len(X))])
    assert np.all([np.equal(y[i][0:width], ys[i]) for i in range(len(y))])

    # multivariate ts data with context data
    Xt = [np.random.rand(Nt, nvars), np.random.rand(2 * Nt, nvars), np.random.rand(Nt, nvars)]
    Xc = np.random.rand(3, 4)
    y = [np.random.rand(Nt), np.random.rand(2 * Nt), np.random.rand(Nt)]
    X = TS_Data(Xt, Xc)
    seg.fit(X, y)
    Xs, ys, _ = seg.transform(X, y)
    Xst, Xsc = get_ts_data_parts(Xs)
    N = len(ys)
    assert Xst.shape == (N, width, nvars)
    assert Xsc.shape == (N, 4)
    assert np.all([np.equal(Xt[i][0:width], Xst[i]) for i in range(len(Xt))])
    assert np.all([np.equal(Xc[i], Xsc[i]) for i in range(len(Xt))])
    assert np.all([np.equal(y[i][0:width], ys[i]) for i in range(len(y))])

    # ts data with univariate context data
    Xt = [np.random.rand(Nt, nvars), np.random.rand(2 * Nt, nvars), np.random.rand(Nt, nvars)]
    Xc = np.random.rand(3)
    y = [np.random.rand(Nt), np.random.rand(2 * Nt), np.random.rand(Nt)]
    X = TS_Data(Xt, Xc)
    seg.fit(X, y)
    Xs, ys, _ = seg.transform(X, y)
    Xst, Xsc = get_ts_data_parts(Xs)
    N = len(ys)
    assert Xst.shape == (N, width, nvars)
    assert Xsc.shape == (N,)
    assert np.all([np.equal(Xt[i][0:width], Xst[i]) for i in range(len(Xt))])
    assert np.all([np.equal(Xc[i], Xsc[i]) for i in range(len(Xt))])
    assert np.all([np.equal(y[i][0:width], ys[i]) for i in range(len(y))])

    # same number as context vars and time vars
    # this would cause broadcasting failure before implementation of TS_Data class
    Xt = [np.random.rand(Nt, nvars), np.random.rand(2 * Nt, nvars), np.random.rand(Nt, nvars)]
    Xc = np.random.rand(3, nvars)
    y = [np.random.rand(Nt), np.random.rand(2 * Nt), np.random.rand(Nt)]
    X = TS_Data(Xt, Xc)
    seg.fit(X, y)
    Xs, ys, _ = seg.transform(X, y)
    Xst, Xsc = get_ts_data_parts(Xs)
    N = len(ys)
    assert Xst.shape == (N, width, nvars)
    assert Xsc.shape == (N, 5)
    assert np.all([np.equal(Xt[i][0:width], Xst[i]) for i in range(len(Xt))])
    assert np.all([np.equal(Xc[i], Xsc[i]) for i in range(len(Xt))])
    assert np.all([np.equal(y[i][0:width], ys[i]) for i in range(len(y))])

    width = 5
    nvars = 5
    seg = transform.PadTrunc(width=width)

    # multivariate ts data without context data
    X = [np.random.rand(100, nvars), np.random.rand(100, nvars), np.random.rand(100, nvars)]
    y = np.random.rand(3)
    seg.fit(X, y)
    Xs, ys, _ = seg.transform(X, y)
    N = len(ys)
    assert Xs.shape == (N, width, nvars)
    assert np.all([np.equal(X[i][0:width], Xs[i]) for i in range(len(Xt))])
    assert np.all([np.equal(y[i], ys[i]) for i in range(len(y))])

    # univariate ts data without context
    X = [np.random.rand(100), np.random.rand(100), np.random.rand(100)]
    y = np.random.rand(3)
    seg.fit(X, y)
    Xs, ys, _ = seg.transform(X, y)
    N = len(ys)
    assert Xs.shape == (N, width)
    assert np.all([np.equal(X[i][0:width], Xs[i]) for i in range(len(Xt))])
    assert np.all([np.equal(y[i], ys[i]) for i in range(len(y))])

    # multivariate ts data with context data
    Xt = [np.random.rand(100, nvars), np.random.rand(200, nvars), np.random.rand(50, nvars)]
    Xc = np.random.rand(3, 4)
    y = np.random.rand(3)
    X = TS_Data(Xt, Xc)
    seg.fit(X, y)
    Xs, ys, _ = seg.transform(X, y)
    Xst, Xsc = get_ts_data_parts(Xs)
    N = len(ys)
    assert Xst.shape == (N, width, nvars)
    assert Xsc.shape == (N, 4)
    assert np.all([np.equal(Xt[i][0:width], Xst[i]) for i in range(len(Xt))])
    assert np.all([np.equal(Xc[i], Xsc[i]) for i in range(len(Xt))])
    assert np.all([np.equal(y[i], ys[i]) for i in range(len(y))])


def test_interp():
    N = 100
    t = np.arange(N) + np.random.rand(N)
    X = [np.column_stack([t, np.random.rand(N)])]
    y = [np.random.rand(N)]

    interp = transform.Interp(2)
    interp.fit(X)
    Xc, yc, swt = interp.transform(X, y)

    assert len(Xc[0]) == N / 2
    assert len(yc[0]) == N / 2

    y = [np.random.randint(0, 5, N)]
    interp = transform.Interp(5, kind='cubic', categorical_target=True)
    interp.fit(X, y)
    Xc, yc, swt = interp.transform(X, y)

    assert len(Xc[0]) == N / 5
    assert len(yc[0]) == N / 5
    assert np.all(np.isin(yc, np.arange(6)))


def test_stacked_interp():
    # Test 1
    t = np.array([1.1, 1.2, 2.1, 3.3, 3.4, 3.5]).astype(float)
    s = np.array([0, 1, 0, 0, 1, 1]).astype(float)
    v1 = np.array([3, 4, 5, 7, 15, 25]).astype(float)
    v2 = np.array([5, 7, 6, 9, 22, 35]).astype(float)
    y = np.array([1, 2, 2, 2, 3, 3]).astype(float)
    df = np.column_stack([t, s, v1, v2])

    X = [df, df]
    y = [y, y]
    
    stacked_interp = transform.StackedInterp(0.5)
    stacked_interp.fit(X, y)
    Xc, yc, swt = stacked_interp.transform(X, y)

    # --Checks--
    # linearly sampled time within bounds = 1.2, 1.7, 2.2, 2.7, 3.2 --> len(Xc[0]) = 5
    assert len(Xc[0]) == 5
    # Xc shape[1] = unique(s) * no. dimensions of values (V1) = 2 * 2 = 4
    assert Xc[0].shape[1] == 4

    # Test 2
    N = 100
    sample_period = 0.5
    t = np.arange(N) + np.random.rand(N)
    s = np.array([1, 2] * int(N/2))
    np.random.shuffle(s)

    v1 = np.arange(N) + np.random.rand(N)
    v2 = np.arange(N) + np.random.rand(N)
    v3 = np.arange(N) + np.random.rand(N)
    df = np.column_stack([t, s, v1, v2, v3])
    X = [df, df, df]
    dm = np.arange(N) + np.random.rand(N)
    y = [dm, dm, dm]

    stacked_interp = transform.StackedInterp(sample_period)
    stacked_interp.fit(X, y)

    Xc, yc, swt = stacked_interp.transform(X, y)

<<<<<<< HEAD
    # multivariate ts
    X = np.random.rand(100, 10, 4)
    y = np.ones(100)
    union.fit(X, y)
    Xt = union.transform(X)
    assert Xt.shape[0] == len(X)
    assert len(union.f_labels) == Xt.shape[1]

    # ts with multivariate contextual data
    X = TS_Data(np.random.rand(100, 10, 4), np.random.rand(100, 3))
    y = np.ones(100)
    union.fit(X, y)
    Xt = union.transform(X)
    assert Xt.shape[0] == len(X)
    assert len(union.f_labels) == Xt.shape[1]

    # ts with univariate contextual data
    X = TS_Data(np.random.rand(100, 10, 4), np.random.rand(100))
    y = np.ones(100)
    union.fit(X, y)
    Xt = union.transform(X)
    assert Xt.shape[0] == len(X)
    assert len(union.f_labels) == Xt.shape[1]

    # univariate ts
    uni_union = transform.FeatureRepMix([
        ('a', transform.FeatureRep(features={'mean': mean}), 0),
        ('b', transform.FeatureRep(features={'mean': mean}), [0]),
        ('c', transform.FeatureRep(features={'mean': mean}), slice(0,1)),
        ('d', transform.FeatureRep(features={'mean': mean}), [True]),
    ])
    X = np.random.rand(100, 10)
    y = np.ones(100)
    uni_union.fit(X, y)
    Xt = uni_union.transform(X)
    assert Xt.shape[0] == len(X)
    assert len(uni_union.f_labels) == Xt.shape[1]


def test_function_transform():
    constant = 10
    identity = transform.FunctionTransformer()
    def replace(Xt, value):
        return np.ones(Xt.shape) * value
    custom = transform.FunctionTransformer(replace, func_kwargs={"value": constant})

    # univariate ts
    X = np.random.rand(100, 10)
    y = np.ones(100)

    identity.fit(X, y)
    Xtrans = identity.transform(X)
    assert Xtrans is X

    custom.fit(X, y)
    Xtrans = custom.transform(X)
    assert np.array_equal(Xtrans, np.ones(X.shape) * constant)

    # multivariate ts
    X = np.random.rand(100, 10, 4)
    y = np.ones(100)

    identity.fit(X, y)
    Xtrans = identity.transform(X)
    assert Xtrans is X

    custom.fit(X, y)
    Xtrans = custom.transform(X)
    assert np.array_equal(Xtrans, np.ones(X.shape) * constant)

    # ts with univariate contextual data
    Xt = np.random.rand(100, 10, 4)
    Xc = np.random.rand(100)
    X = TS_Data(Xt, Xc)
    y = np.ones(100)

    identity.fit(X, y)
    Xtrans = identity.transform(X)
    assert Xtrans is X

    custom.fit(X, y)
    Xtrans = custom.transform(X)
    Xtt, Xtc = get_ts_data_parts(Xtrans)
    assert np.array_equal(Xtt, np.ones(Xt.shape) * constant)
    assert Xtc is Xc

    # ts with multivariate contextual data
    Xt = np.random.rand(100, 10, 4)
    Xc = np.random.rand(100, 3)
    X = TS_Data(Xt, Xc)
    y = np.ones(100)

    identity.fit(X, y)
    Xtrans = identity.transform(X)
    assert Xtrans is X

    custom.fit(X, y)
    Xtrans = custom.transform(X)
    Xtt, Xtc = get_ts_data_parts(Xtrans)
    assert np.array_equal(Xtt, np.ones(Xt.shape) * constant)
    assert Xtc is Xc

    # test resampling
    def resample(Xt):
        return Xt.reshape(1, -1)

    illegal_resampler = transform.FunctionTransformer(resample)
    X = np.random.rand(100, 10)
    y = np.ones(100)
    illegal_resampler.fit(X, y)
    with pytest.raises(ValueError):
        Xtrans = illegal_resampler.transform(X)
=======
    # --Checks--
    assert Xc[0].shape[1] == len(np.unique(s)) * (X[0].shape[1]-2)
    assert len(Xc[0]) <= N/sample_period
>>>>>>> a158eaa3
<|MERGE_RESOLUTION|>--- conflicted
+++ resolved
@@ -416,8 +416,21 @@
     stacked_interp.fit(X, y)
 
     Xc, yc, swt = stacked_interp.transform(X, y)
-
-<<<<<<< HEAD
+    
+    # --Checks--
+    assert Xc[0].shape[1] == len(np.unique(s)) * (X[0].shape[1]-2)
+    assert len(Xc[0]) <= N/sample_period
+
+    
+def test_feature_rep_mix():
+    union = transform.FeatureRepMix([
+        ('a', transform.FeatureRep(features={'mean': mean}), 0),
+        ('b', transform.FeatureRep(features={'mean': mean}), 1),
+        ('c', transform.FeatureRep(features={'mean': mean}), [2,3]),
+        ('d', transform.FeatureRep(features={'mean': mean}), slice(0,2)),
+        ('e', transform.FeatureRep(features={'mean': mean}), [False, False, True, True]),
+    ])
+  
     # multivariate ts
     X = np.random.rand(100, 10, 4)
     y = np.ones(100)
@@ -529,9 +542,4 @@
     y = np.ones(100)
     illegal_resampler.fit(X, y)
     with pytest.raises(ValueError):
-        Xtrans = illegal_resampler.transform(X)
-=======
-    # --Checks--
-    assert Xc[0].shape[1] == len(np.unique(s)) * (X[0].shape[1]-2)
-    assert len(Xc[0]) <= N/sample_period
->>>>>>> a158eaa3
+        Xtrans = illegal_resampler.transform(X)