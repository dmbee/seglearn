language: python

os:
  - linux

python:
  - "2.7"
  - "3.5"
  - "3.6"
<<<<<<< HEAD
  - "3.7"
=======
>>>>>>> 94e9e7fa

install:
  - pip install numpy
  - pip install scipy
  - pip install -r requirements.txt
  - pip install .
  - pip install pytest pytest-cov coverage coveralls
  - pip install travis-sphinx

script:
  - pytest --cov seglearn

after_success:
  - coveralls<|MERGE_RESOLUTION|>--- conflicted
+++ resolved
@@ -7,10 +7,6 @@
   - "2.7"
   - "3.5"
   - "3.6"
-<<<<<<< HEAD
-  - "3.7"
-=======
->>>>>>> 94e9e7fa
 
 install:
   - pip install numpy
